--- conflicted
+++ resolved
@@ -928,14 +928,6 @@
 }
 
 
-<<<<<<< HEAD
-
-
 void *rd_kafka_topic_opaque (rd_kafka_topic_t *app_rkt) {
         return rd_kafka_topic_a2i(app_rkt)->rkt_conf.opaque;
-}
-=======
-void *rd_kafka_topic_opaque (const rd_kafka_topic_t *rkt) {
-	return rkt->rkt_conf.opaque;
-}
->>>>>>> 3e1babf4
+}